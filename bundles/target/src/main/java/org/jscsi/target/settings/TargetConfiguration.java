--- conflicted
+++ resolved
@@ -1,453 +1,297 @@
-package org.jscsi.target.settings;
-
-import java.io.File;
-import java.io.IOException;
-import java.net.InetAddress;
-import java.net.UnknownHostException;
-import java.util.ArrayList;
-
-import javax.xml.XMLConstants;
-import javax.xml.parsers.DocumentBuilder;
-import javax.xml.parsers.DocumentBuilderFactory;
-import javax.xml.parsers.ParserConfigurationException;
-import javax.xml.transform.dom.DOMResult;
-import javax.xml.transform.dom.DOMSource;
-import javax.xml.validation.Schema;
-import javax.xml.validation.SchemaFactory;
-import javax.xml.validation.Validator;
-
-import org.jscsi.target.scsi.lun.LogicalUnitNumber;
-import org.w3c.dom.Document;
-import org.w3c.dom.Element;
-import org.w3c.dom.Node;
-import org.w3c.dom.NodeList;
-import org.xml.sax.SAXException;
-
-/**
- * Instances of {@link TargetConfiguration} provides access target-wide
- * parameters, variables that are the same across all sessions and connections
- * that do not change after initialization and which play a role during text
- * parameter negotiation. Some of these parameters are provided or can be
- * overridden by the content of an XML file - <code>jscsi-target.xml</code>.
- * 
- * @author Andreas Ergenzinger
- */
-public class TargetConfiguration {
-
-<<<<<<< HEAD
-    /**
-     * The file name of the configuration file.
-     */
-    public static final String CONFIGURATION_FILE_NAME = "jscsi-target.xml";
-
-    /**
-     * The name of the schema file describing the format of the configuration
-     * file.
-     */
-    public static final String SCHEMA_FILE_NAME = "jscsi-target.xsd";
-
-    /**
-     * The primary folder containing all configuration files.
-     */
-    public static final File RELEASE_CONFIGURATION_DIRECTORY = new File(new StringBuilder(System
-        .getProperty("user.dir")).append(File.separator).toString());
-
-    /**
-     * The back-up folder which will be searched for the <code>xsd</code> and <code>xml</code>files if they
-     * cannot be found in the {@link #RELEASE_CONFIGURATION_DIRECTORY}.
-     */
-    public static final File DEVELOPMENT_CONFIGURATION_DIRECTORY = new File(new StringBuilder(System
-        .getProperty("user.dir")).append(File.separator).append("src").append(File.separator).append("main")
-        .append(File.separator).append("resources").append(File.separator).toString());
-
-    /**
-     * The <code>xsd</code> file containing the schema information for all
-     * target-specific settings.
-     */
-    public static final File CONFIGURATION_FILE = getFile(RELEASE_CONFIGURATION_DIRECTORY,
-        DEVELOPMENT_CONFIGURATION_DIRECTORY, CONFIGURATION_FILE_NAME);
-
-    /**
-     * The <code>xml</code> file containing all target-specific settings.
-     */
-    public static final File SCHEMA_FILE = getFile(RELEASE_CONFIGURATION_DIRECTORY,
-        DEVELOPMENT_CONFIGURATION_DIRECTORY, SCHEMA_FILE_NAME);
-
-    /**
-     * Searches and tries to return a {@link File} with the specified
-     * <i>fileName</i> from the given <i>mainDirectory</i>. If this {@link File} does not exist, a
-     * {@link File} with the specified <i>fileName</i> from
-     * the given <i>backUpDirectory</i> will be returned.
-     * 
-     * @param mainDirectory
-     *            the first directory to search
-     * @param backUpDirectory
-     *            the folder to use if the first search fails
-     * @param fileName
-     *            the name of the file without path information
-     * @return a {@link File} that may or may not exist
-     */
-    private static File getFile(final File mainDirectory, final File backUpDirectory, String fileName) {
-        final File file = new File(mainDirectory, fileName);
-        if (file.exists())
-            return file;
-        return new File(backUpDirectory, fileName);
-    }
-
-    /**
-     * The <code>TargetName</code> parameter.
-     * <p>
-     * This parameter must be provided in the configuration file.
-     */
-    private String targetName;
-
-    /**
-     * The <code>TargetAlias</code> parameter or <code>null</code>.
-     * <p>
-     * This parameter may be provided in the configuration file.
-     */
-    private String targetAlias;
-=======
->>>>>>> 2e0c0411
-
-    protected ArrayList<TargetInfo>targets = new ArrayList<TargetInfo>();
-    
-    /**
-     * The <code>TargetAddress</code> parameter (the jSCSI Target's IP address).
-     * <p>
-     * This parameter is initialized automatically.
-     */
-    private String targetAddress;
-
-    /**
-     * The port used by the jSCSI Target for listening for new connections.
-     * <p>
-     * The default port number is 3260. This value may be overridden by specifying a different value in the
-     * configuration file.
-     */
-    protected int port;
-
-    /**
-     * The size of the storage medium if it needs to be created.
-     */
-    private long storageFileLength;
-
-    /**
-     * This variable toggles the strictness with which the parameters <code>IFMarkInt</code> and
-     * <code>OFMarkInt</code> are processed, when
-     * provided by the initiator. Usually the offered values must have to
-     * following format: <code>smallInteger~largeInteger</code>, however the
-     * jSCSI Initiator sends only single integers as <i>value</i> part of the
-     * <i>key-value</i> pairs. Since the value of these two parameters always
-     * are <code>Irrelevant</code>, this bug can be ignored without any negative
-     * consequences by setting {@link #allowSloppyNegotiation} to <code>true</code> in the configuration file.
-     * The default is <code>false</code>.
-     */
-    protected boolean allowSloppyNegotiation;// TODO fix in jSCSI Initiator and
-                                           // remove
-
-    /**
-     * The <code>TargetPortalGroupTag</code> parameter.
-     */
-    private final int targetPortalGroupTag = 1;
-
-    /**
-     * The Logical Unit Number of the virtual Logical Unit.
-     */
-    private final LogicalUnitNumber logicalUnitNumber = new LogicalUnitNumber(0L);
-
-    /**
-     * The <code>MaxRecvDataSegmentLength</code> parameter for PDUs sent in the
-     * out direction (i.e. initiator to target).
-     * <p>
-     * Since the value of this variable is equal to the specified default value, it does not have to be
-     * declared during login.
-     */
-    private final int outMaxRecvDataSegmentLength = 8192;
-
-    /**
-     * The maximum number of consecutive Login PDUs or Text Negotiation PDUs the
-     * target will accept in a single sequence.
-     * <p>
-     * The iSCSI standard does not dictate a minimum or maximum text PDU sequence length, but only suggests to
-     * select a value large enough for all expected key-value pairs that might be sent in a single sequence. A
-     * limit should be imposed, however, to prevent {@link OutOfMemoryError}s resulting from malicious or
-     * accidental text PDU sequences of extreme lengths.
-     * <p>
-     * Since all common text parameters (plus values) easily fit into a single text PDU with the default data
-     * segment size, this value could be set to <code>1</code> without negatively affecting compatibility with
-     * most initiators.
-     */
-    private final int maxRecvTextPduSequenceLength = 4;
-
-    public int getInMaxRecvTextPduSequenceLength() {
-        return maxRecvTextPduSequenceLength;
-    }
-
-    public int getOutMaxRecvDataSegmentLength() {
-        return outMaxRecvDataSegmentLength;
-    }
-
-    public String getTargetAddress() {
-        return targetAddress;
-    }
-
-    public void setPort(int port) {
-        this.port = port;
-    }
-    public int getPort() {
-        return port;
-    }
-
-    public void setAllowSloppyNegotiation(boolean allowSloppyNegotiation)
-    {
-        this.allowSloppyNegotiation = allowSloppyNegotiation;
-    }
-
-    public long getStorageFileLength() {
-        return storageFileLength;
-    }
-
-    public boolean getAllowSloppyNegotiation() {
-        return allowSloppyNegotiation;
-    }
-
-    public int getTargetPortalGroupTag() {
-        return targetPortalGroupTag;
-    }
-
-    public LogicalUnitNumber getLogicalUnitNumber() {
-        return logicalUnitNumber;
-    }
-
-<<<<<<< HEAD
-    /**
-     * Creates a instance of a {@link TargetConfiguration} object, which is
-     * initialized with the settings from the configuration file.
-     * 
-     * @return A <code>TargetConfiguration</code> instance with all settings.
-     * @throws SAXException
-     *             If this operation is supported but failed for some reason.
-     * @throws ParserConfigurationException
-     *             If a {@link DocumentBuilder} cannot be created which
-     *             satisfies the configuration requested.
-     * @throws IOException
-     *             If any IO errors occur.
-     */
-    public static final TargetConfiguration create() throws SAXException, ParserConfigurationException,
-        IOException {
-
-        return create(SCHEMA_FILE, CONFIGURATION_FILE);
-=======
-    public TargetConfiguration() throws IOException
-    {
-        port = 3260;
-        targetAddress = InetAddress.getLocalHost().getHostAddress();
->>>>>>> 2e0c0411
-    }
-
-    /**
-     * Creates a instance of a {@link TargetConfiguration} object, which is
-     * initialized with the settings from the system-wide configuration file.
-     * 
-     * @param configSchemaFileName
-     *            The file name of the schema to check the configuration file
-     *            against.s
-     * @param configFileName
-     *            The file name of the configuration file to use.
-     * @return A {@link TargetConfiguration} instance with all settings.
-     * @throws SAXException
-     *             If this operation is supported but failed for some reason.
-     * @throws ParserConfigurationException
-     *             If a {@link DocumentBuilder} cannot be created which
-     *             satisfies the configuration requested.
-     * @throws IOException
-     *             If any IO errors occur.
-     */
-<<<<<<< HEAD
-    public static final TargetConfiguration
-        create(final File configSchemaFileName, final File configFileName) throws SAXException,
-            ParserConfigurationException, IOException {
-=======
-    public TargetConfiguration(
-            final File configSchemaFileName, final File configFileName)
-            throws SAXException, ParserConfigurationException, IOException {
->>>>>>> 2e0c0411
-
-        targetAddress = InetAddress.getLocalHost().getHostAddress();
-
-        final Document doc = parse(configSchemaFileName, configFileName);
-        parseSettings(doc.getDocumentElement());
-    }
-
-    /**
-     * /**
-     * Creates a instance of a {@link TargetConfiguration} object, which is
-     * initialized with the settings from the DOM element.
-     * 
-     * @param parseElement - root of the settings tree
-     */
-    public TargetConfiguration(Element parseElement)
-    {
-        parseSettings(parseElement);
-    }
-    
-    /**
-     * Reads the given configuration file in memory and creates a DOM
-     * representation.
-     * 
-     * @throws SAXException
-     *             If this operation is supported but failed for some reason.
-     * @throws ParserConfigurationException
-     *             If a {@link DocumentBuilder} cannot be created which
-     *             satisfies the configuration requested.
-     * @throws IOException
-     *             If any IO errors occur.
-     */
-<<<<<<< HEAD
-    private final Document parse(final File schemaLocation, final File configFile) throws SAXException,
-        ParserConfigurationException, IOException {
-=======
-    protected Document parse(final File schemaLocation,
-            final File configFile) throws SAXException,
-            ParserConfigurationException, IOException {
->>>>>>> 2e0c0411
-
-        final SchemaFactory schemaFactory = SchemaFactory.newInstance(XMLConstants.W3C_XML_SCHEMA_NS_URI);
-        final Schema schema = schemaFactory.newSchema(schemaLocation);
-
-        // create a validator for the document
-        final Validator validator = schema.newValidator();
-
-        final DocumentBuilderFactory domFactory = DocumentBuilderFactory.newInstance();
-        domFactory.setNamespaceAware(true); // never forget this
-        final DocumentBuilder builder = domFactory.newDocumentBuilder();
-        final Document doc = builder.parse(configFile);
-
-        final DOMSource source = new DOMSource(doc);
-        final DOMResult result = new DOMResult();
-
-        validator.validate(source, result);
-        return (Document)result.getNode();
-    }
-
-    /**
-     * Parses all settings form the main configuration file.
-     * 
-     * @param root
-     *            The root element of the configuration.
-     */
-    protected void parseSettings(final Element root) {
-        // TargetName
-<<<<<<< HEAD
-        targetName = root.getElementsByTagName(TextKeyword.TARGET_NAME).item(0).getTextContent();
-
-        // TargetAlias (optional)
-        final Node targetAliasNode = root.getElementsByTagName(TextKeyword.TARGET_ALIAS).item(0);
-        if (targetAliasNode != null)
-            targetAlias = targetAliasNode.getTextContent();
-=======
-        
-        Element targetListNode = (Element) root.getElementsByTagName("TargetList").item(0);
-        NodeList targetList = targetListNode.getElementsByTagName("Target");
-        for (int curTargetNum = 0; curTargetNum < targetList.getLength(); curTargetNum++)
-        {
-            TargetInfo curTargetInfo = parseTargetElement((Element) targetList.item(curTargetNum));
-            targets.add(curTargetInfo);
-        }
-
->>>>>>> 2e0c0411
-        // else it is null
-
-        // port
-        if (root.getElementsByTagName("Port").getLength() > 0)
-            port = Integer.parseInt(root.getElementsByTagName("Port").item(0).getTextContent());
-        else
-            port = 3260;
-
-<<<<<<< HEAD
-        final NodeList fileProperties = root.getElementsByTagName("StorageFile").item(0).getChildNodes();
-        for (int i = 0; i < fileProperties.getLength(); ++i) {
-            if ("FilePath".equals(fileProperties.item(i).getNodeName())) {
-                storageFilePath = fileProperties.item(i).getTextContent();
-            } else if ("FileLength".equals(fileProperties.item(i).getNodeName())) {
-                this.storageFileLength =
-                    Math.round(((Double.valueOf(fileProperties.item(i).getTextContent())) * Math.pow(1024, 3)));
-            }
-        }
-        if (storageFilePath == null)
-            storageFilePath = "storage.dat";
-=======
->>>>>>> 2e0c0411
-
-        // support sloppy text parameter negotiation (i.e. the jSCSI Initiator)?
-        final Node allowSloppyNegotiationNode = root.getElementsByTagName("AllowSloppyNegotiation").item(0);
-        if (allowSloppyNegotiationNode == null)
-            allowSloppyNegotiation = false;
-        else
-            allowSloppyNegotiation = Boolean.parseBoolean(allowSloppyNegotiationNode.getTextContent());
-    }
-        
-    public TargetInfo parseTargetElement(Element targetElement)
-    {
-        String targetName = targetElement.getElementsByTagName(TextKeyword.TARGET_NAME).item(0)
-                .getTextContent();
-        // TargetAlias (optional)
-        Node targetAliasNode = targetElement.getElementsByTagName(
-                TextKeyword.TARGET_ALIAS).item(0);
-        String targetAlias = null;
-        if (targetAliasNode != null)
-            targetAlias = targetAliasNode.getTextContent();
-        NodeList fileProperties = targetElement
-                .getElementsByTagName("StorageFile").item(0).getChildNodes();
-        String storageFilePath = null;
-        for (int i = 0; i < fileProperties.getLength(); ++i) {
-            if ("FilePath".equals(fileProperties.item(i).getNodeName()))
-                storageFilePath = fileProperties.item(i).getTextContent();
-        }
-        if (storageFilePath == null)
-            storageFilePath = "storage.dat";
-        
-        StorageFileTargetInfo returnInfo = new StorageFileTargetInfo(targetName, targetAlias, storageFilePath);
-        return returnInfo;
-    }
-    
-    public TargetInfo [] getTargetInfo()
-    {
-        synchronized(targets)
-        {
-            TargetInfo [] returnInfo = new TargetInfo[targets.size()];
-            returnInfo = targets.toArray(returnInfo);
-            return returnInfo;
-        }
-    }
-
-    public void addTargetInfo(TargetInfo targetInfo)
-    {
-        synchronized(targets)
-        {
-            targets.add(targetInfo);
-        }
-    }
-    
-    public boolean removeTargetInfo(TargetInfo removeInfo)
-    {
-        synchronized(targets)
-        {
-            return targets.remove(removeInfo);
-        }
-    }
-    
-    public boolean removeTargetInfo(String targetName)
-    {
-        for (TargetInfo checkTargetInfo:targets)
-        {
-            if (checkTargetInfo.getTargetName().equals(targetName))
-            {
-                targets.remove(targetName);
-                return true;
-            }
-        }
-        return false;
-    }
-}
+package org.jscsi.target.settings;
+
+import java.io.File;
+import java.io.IOException;
+import java.net.InetAddress;
+import java.util.ArrayList;
+
+import javax.xml.XMLConstants;
+import javax.xml.parsers.DocumentBuilder;
+import javax.xml.parsers.DocumentBuilderFactory;
+import javax.xml.parsers.ParserConfigurationException;
+import javax.xml.transform.dom.DOMResult;
+import javax.xml.transform.dom.DOMSource;
+import javax.xml.validation.Schema;
+import javax.xml.validation.SchemaFactory;
+import javax.xml.validation.Validator;
+
+import org.jscsi.target.scsi.lun.LogicalUnitNumber;
+import org.w3c.dom.Document;
+import org.w3c.dom.Element;
+import org.w3c.dom.Node;
+import org.w3c.dom.NodeList;
+import org.xml.sax.SAXException;
+
+/**
+ * Instances of {@link TargetConfiguration} provides access target-wide
+ * parameters, variables that are the same across all sessions and connections
+ * that do not change after initialization and which play a role during text
+ * parameter negotiation. Some of these parameters are provided or can be
+ * overridden by the content of an XML file - <code>jscsi-target.xml</code>.
+ * 
+ * @author Andreas Ergenzinger
+ */
+public class TargetConfiguration {
+
+    protected ArrayList<TargetInfo> targets = new ArrayList<TargetInfo>();
+
+    /**
+     * The <code>TargetAddress</code> parameter (the jSCSI Target's IP address).
+     * <p>
+     * This parameter is initialized automatically.
+     */
+    private String targetAddress;
+
+    /**
+     * The port used by the jSCSI Target for listening for new connections.
+     * <p>
+     * The default port number is 3260. This value may be overridden by specifying a different value in the
+     * configuration file.
+     */
+    protected int port;
+
+    /**
+     * This variable toggles the strictness with which the parameters <code>IFMarkInt</code> and
+     * <code>OFMarkInt</code> are processed, when
+     * provided by the initiator. Usually the offered values must have to
+     * following format: <code>smallInteger~largeInteger</code>, however the
+     * jSCSI Initiator sends only single integers as <i>value</i> part of the
+     * <i>key-value</i> pairs. Since the value of these two parameters always
+     * are <code>Irrelevant</code>, this bug can be ignored without any negative
+     * consequences by setting {@link #allowSloppyNegotiation} to <code>true</code> in the configuration file.
+     * The default is <code>false</code>.
+     */
+    protected boolean allowSloppyNegotiation;// TODO fix in jSCSI Initiator and
+                                             // remove
+
+    /**
+     * The <code>TargetPortalGroupTag</code> parameter.
+     */
+    private final int targetPortalGroupTag = 1;
+
+    /**
+     * The Logical Unit Number of the virtual Logical Unit.
+     */
+    private final LogicalUnitNumber logicalUnitNumber = new LogicalUnitNumber(0L);
+
+    /**
+     * The <code>MaxRecvDataSegmentLength</code> parameter for PDUs sent in the
+     * out direction (i.e. initiator to target).
+     * <p>
+     * Since the value of this variable is equal to the specified default value, it does not have to be
+     * declared during login.
+     */
+    private final int outMaxRecvDataSegmentLength = 8192;
+
+    /**
+     * The maximum number of consecutive Login PDUs or Text Negotiation PDUs the
+     * target will accept in a single sequence.
+     * <p>
+     * The iSCSI standard does not dictate a minimum or maximum text PDU sequence length, but only suggests to
+     * select a value large enough for all expected key-value pairs that might be sent in a single sequence. A
+     * limit should be imposed, however, to prevent {@link OutOfMemoryError}s resulting from malicious or
+     * accidental text PDU sequences of extreme lengths.
+     * <p>
+     * Since all common text parameters (plus values) easily fit into a single text PDU with the default data
+     * segment size, this value could be set to <code>1</code> without negatively affecting compatibility with
+     * most initiators.
+     */
+    private final int maxRecvTextPduSequenceLength = 4;
+
+    public int getInMaxRecvTextPduSequenceLength() {
+        return maxRecvTextPduSequenceLength;
+    }
+
+    public int getOutMaxRecvDataSegmentLength() {
+        return outMaxRecvDataSegmentLength;
+    }
+
+    public String getTargetAddress() {
+        return targetAddress;
+    }
+
+    public void setPort(int port) {
+        this.port = port;
+    }
+
+    public int getPort() {
+        return port;
+    }
+
+    public void setAllowSloppyNegotiation(boolean allowSloppyNegotiation) {
+        this.allowSloppyNegotiation = allowSloppyNegotiation;
+    }
+
+    public boolean getAllowSloppyNegotiation() {
+        return allowSloppyNegotiation;
+    }
+
+    public int getTargetPortalGroupTag() {
+        return targetPortalGroupTag;
+    }
+
+    public LogicalUnitNumber getLogicalUnitNumber() {
+        return logicalUnitNumber;
+    }
+
+    public TargetConfiguration() throws IOException {
+        port = 3260;
+        targetAddress = InetAddress.getLocalHost().getHostAddress();
+    }
+
+    /**
+     * Creates a instance of a {@link TargetConfiguration} object, which is
+     * initialized with the settings from the system-wide configuration file.
+     * 
+     * @param configSchemaFileName
+     *            The file name of the schema to check the configuration file
+     *            against.s
+     * @param configFileName
+     *            The file name of the configuration file to use.
+     * @return A {@link TargetConfiguration} instance with all settings.
+     * @throws SAXException
+     *             If this operation is supported but failed for some reason.
+     * @throws ParserConfigurationException
+     *             If a {@link DocumentBuilder} cannot be created which
+     *             satisfies the configuration requested.
+     * @throws IOException
+     *             If any IO errors occur.
+     */
+    public TargetConfiguration(final File configSchemaFileName, final File configFileName)
+        throws SAXException, ParserConfigurationException, IOException {
+
+        targetAddress = InetAddress.getLocalHost().getHostAddress();
+
+        final Document doc = parse(configSchemaFileName, configFileName);
+        parseSettings(doc.getDocumentElement());
+    }
+
+    /**
+     * /**
+     * Creates a instance of a {@link TargetConfiguration} object, which is
+     * initialized with the settings from the DOM element.
+     * 
+     * @param parseElement
+     *            - root of the settings tree
+     */
+    public TargetConfiguration(Element parseElement) {
+        parseSettings(parseElement);
+    }
+
+    /**
+     * Reads the given configuration file in memory and creates a DOM
+     * representation.
+     * 
+     * @throws SAXException
+     *             If this operation is supported but failed for some reason.
+     * @throws ParserConfigurationException
+     *             If a {@link DocumentBuilder} cannot be created which
+     *             satisfies the configuration requested.
+     * @throws IOException
+     *             If any IO errors occur.
+     */
+    protected Document parse(final File schemaLocation, final File configFile) throws SAXException,
+        ParserConfigurationException, IOException {
+
+        final SchemaFactory schemaFactory = SchemaFactory.newInstance(XMLConstants.W3C_XML_SCHEMA_NS_URI);
+        final Schema schema = schemaFactory.newSchema(schemaLocation);
+
+        // create a validator for the document
+        final Validator validator = schema.newValidator();
+
+        final DocumentBuilderFactory domFactory = DocumentBuilderFactory.newInstance();
+        domFactory.setNamespaceAware(true); // never forget this
+        final DocumentBuilder builder = domFactory.newDocumentBuilder();
+        final Document doc = builder.parse(configFile);
+
+        final DOMSource source = new DOMSource(doc);
+        final DOMResult result = new DOMResult();
+
+        validator.validate(source, result);
+        return (Document)result.getNode();
+    }
+
+    /**
+     * Parses all settings form the main configuration file.
+     * 
+     * @param root
+     *            The root element of the configuration.
+     */
+    protected void parseSettings(final Element root) {
+        // TargetName
+
+        Element targetListNode = (Element)root.getElementsByTagName("TargetList").item(0);
+        NodeList targetList = targetListNode.getElementsByTagName("Target");
+        for (int curTargetNum = 0; curTargetNum < targetList.getLength(); curTargetNum++) {
+            TargetInfo curTargetInfo = parseTargetElement((Element)targetList.item(curTargetNum));
+            targets.add(curTargetInfo);
+        }
+
+        // else it is null
+
+        // port
+        if (root.getElementsByTagName("Port").getLength() > 0)
+            port = Integer.parseInt(root.getElementsByTagName("Port").item(0).getTextContent());
+        else
+            port = 3260;
+
+        // support sloppy text parameter negotiation (i.e. the jSCSI Initiator)?
+        final Node allowSloppyNegotiationNode = root.getElementsByTagName("AllowSloppyNegotiation").item(0);
+        if (allowSloppyNegotiationNode == null)
+            allowSloppyNegotiation = false;
+        else
+            allowSloppyNegotiation = Boolean.parseBoolean(allowSloppyNegotiationNode.getTextContent());
+    }
+
+    public TargetInfo parseTargetElement(Element targetElement) {
+        String targetName =
+            targetElement.getElementsByTagName(TextKeyword.TARGET_NAME).item(0).getTextContent();
+        // TargetAlias (optional)
+        Node targetAliasNode = targetElement.getElementsByTagName(TextKeyword.TARGET_ALIAS).item(0);
+        String targetAlias = null;
+        if (targetAliasNode != null)
+            targetAlias = targetAliasNode.getTextContent();
+        NodeList fileProperties = targetElement.getElementsByTagName("StorageFile").item(0).getChildNodes();
+        String storageFilePath = null;
+        for (int i = 0; i < fileProperties.getLength(); ++i) {
+            if ("FilePath".equals(fileProperties.item(i).getNodeName()))
+                storageFilePath = fileProperties.item(i).getTextContent();
+        }
+        if (storageFilePath == null)
+            storageFilePath = "storage.dat";
+
+        StorageFileTargetInfo returnInfo =
+            new StorageFileTargetInfo(targetName, targetAlias, storageFilePath);
+        return returnInfo;
+    }
+
+    public TargetInfo[] getTargetInfo() {
+        synchronized (targets) {
+            TargetInfo[] returnInfo = new TargetInfo[targets.size()];
+            returnInfo = targets.toArray(returnInfo);
+            return returnInfo;
+        }
+    }
+
+    public void addTargetInfo(TargetInfo targetInfo) {
+        synchronized (targets) {
+            targets.add(targetInfo);
+        }
+    }
+
+    public boolean removeTargetInfo(TargetInfo removeInfo) {
+        synchronized (targets) {
+            return targets.remove(removeInfo);
+        }
+    }
+
+    public boolean removeTargetInfo(String targetName) {
+        for (TargetInfo checkTargetInfo : targets) {
+            if (checkTargetInfo.getTargetName().equals(targetName)) {
+                targets.remove(targetName);
+                return true;
+            }
+        }
+        return false;
+    }
+}