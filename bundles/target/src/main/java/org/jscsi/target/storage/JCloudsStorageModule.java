--- conflicted
+++ resolved
@@ -3,11 +3,11 @@
  */
 package org.jscsi.target.storage;
 
+
 import static com.google.common.base.Preconditions.checkState;
 
 import java.io.File;
 import java.io.FileNotFoundException;
-import java.io.FileReader;
 import java.io.IOException;
 import java.security.InvalidKeyException;
 import java.security.Key;
@@ -40,9 +40,10 @@
 import com.google.common.io.ByteArrayDataOutput;
 import com.google.common.io.ByteStreams;
 
+
 /**
- * JClouds-Binding to store blocks as buckets in clouds-backends. This class
- * utilizes caching as well as multithreaded writing to improve performance.
+ * JClouds-Binding to store blocks as buckets in clouds-backends. This class utilizes caching as well as multithreaded
+ * writing to improve performance.
  * 
  * @author Sebastian Graf, University of Konstanz
  * 
@@ -50,509 +51,6 @@
 @Beta
 public class JCloudsStorageModule implements IStorageModule {
 
-<<<<<<< HEAD
-	// // START DEBUG CODE
-	// private final static File writeFile = new
-	// File("/Users/sebi/Desktop/writeaccess.txt");
-	// private final static File readFile = new
-	// File("/Users/sebi/Desktop/readaccess.txt");
-	// private final static File uploadFile = new
-	// File("/Users/sebi/Desktop/uploadaccess.txt");
-	// private final static File downloadFile = new
-	// File("/Users/sebi/Desktop/downloadaccess.txt");
-	// static final FileWriter writer;
-	// static final FileWriter reader;
-	// static final FileWriter upload;
-	// static final FileWriter download;
-	// static {
-	// try {
-	// writer = new FileWriter(writeFile);
-	// reader = new FileWriter(readFile);
-	// upload = new FileWriter(uploadFile);
-	// download = new FileWriter(downloadFile);
-	// } catch (IOException e) {
-	// throw new RuntimeException(e);
-	// }
-	// }
-
-	/** Number of Blocks in one Cluster. */
-	public static final int BLOCK_IN_CLUSTER = 512;
-
-	private static final int BUCKETS_TO_PREFETCH = 3;
-
-	private static final boolean ENCRYPT = false;
-	private static final String ALGO = "AES";
-	private static byte[] keyValue = new byte[] { 'k', 'k', 'k', 'k', 'k', 'k',
-			'k', 'k', 'k', 'k', 'k', 'k', 'k', 'k', 'k', 'k' };
-	private static final Key KEY = new SecretKeySpec(keyValue, "AES");
-
-	/** Number of Bytes in Bucket. */
-	public final static int SIZE_PER_BUCKET = BLOCK_IN_CLUSTER
-			* VIRTUAL_BLOCK_SIZE;
-
-	public final static String CONTAINERNAME = "bench53473ResourcegraveISCSI9284";
-
-	private final long mNumberOfCluster;
-
-	private final String mContainerName;
-
-	private final BlobStore mStore;
-
-	private final BlobStoreContext mContext;
-
-	private final Cache<Integer, byte[]> mByteCache;
-
-	private int lastIndexWritten;
-	private byte[] lastBlobWritten;
-
-	private final CompletionService<Integer> mWriterService;
-	private final CompletionService<Map.Entry<Integer, byte[]>> mReaderService;
-	private final ConcurrentHashMap<Integer, Future<Integer>> mRunningWriteTasks;
-	private final ConcurrentHashMap<Integer, Future<Map.Entry<Integer, byte[]>>> mRunningReadTasks;
-
-	/**
-	 * Creates a new {@link JCloudsStorageModule} backed by the specified file.
-	 * If no such file exists, a {@link FileNotFoundException} will be thrown.
-	 * 
-	 * @param pSizeInBlocks
-	 *            blocksize for this module
-	 * @param pFile
-	 *            local storage, not used over here
-	 * 
-	 */
-	public JCloudsStorageModule(final long pSizeInBlocks, final File pFile) {
-		// number * 512 = size in bytes
-		// 4gig, bench for iozone and bonnie++
-		// mNumberOfCluster = 8388608 / BLOCK_IN_CLUSTER;
-		// 512m, bench for fio
-		mNumberOfCluster = 1048576 / BLOCK_IN_CLUSTER;
-		mContainerName = CONTAINERNAME;
-		String[] credentials = getCredentials();
-		if (credentials.length == 0) {
-			Properties properties = new Properties();
-			properties.setProperty(FilesystemConstants.PROPERTY_BASEDIR,
-					pFile.getAbsolutePath());
-			mContext = ContextBuilder.newBuilder("filesystem")
-					.overrides(properties).credentials("testUser", "testPass")
-					.buildView(BlobStoreContext.class);
-		} else {
-			mContext = ContextBuilder.newBuilder("aws-s3")
-					.credentials(getCredentials()[0], getCredentials()[1])
-					.buildView(BlobStoreContext.class);
-		}
-
-		// Create Container
-		mStore = mContext.getBlobStore();
-		if (!mStore.containerExists(mContainerName)) {
-			Location locToSet = null;
-			for (Location loc : mStore.listAssignableLocations()) {
-				if (loc.getId().equals("eu-west-1")) {
-					locToSet = loc;
-					break;
-				}
-			}
-			// System.out.println(locToSet);
-			mStore.createContainerInLocation(locToSet, mContainerName);
-		}
-
-		final ExecutorService writerService = Executors.newFixedThreadPool(20);
-		final ExecutorService readerService = Executors.newFixedThreadPool(20);
-		mRunningWriteTasks = new ConcurrentHashMap<Integer, Future<Integer>>();
-		mRunningReadTasks = new ConcurrentHashMap<Integer, Future<Map.Entry<Integer, byte[]>>>();
-
-		mReaderService = new ExecutorCompletionService<Map.Entry<Integer, byte[]>>(
-				readerService);
-		final Thread readHashmapCleaner = new Thread(new ReadFutureCleaner());
-		readHashmapCleaner.setDaemon(true);
-		readHashmapCleaner.start();
-
-		mWriterService = new ExecutorCompletionService<Integer>(writerService);
-		final Thread writeHashmapCleaner = new Thread(new WriteFutureCleaner());
-		writeHashmapCleaner.setDaemon(true);
-		writeHashmapCleaner.start();
-
-		mByteCache = CacheBuilder.newBuilder().maximumSize(100).build();
-		lastIndexWritten = -1;
-	}
-
-	/**
-	 * {@inheritDoc}
-	 */
-	@Override
-	public int checkBounds(long logicalBlockAddress, int transferLengthInBlocks) {
-		if (logicalBlockAddress < 0 || logicalBlockAddress >= getSizeInBlocks()) {
-			return 1;
-		} else
-		// if the logical block address is in bounds but the transferlength
-		// either exceeds
-		// the device size or is faulty return 2
-		if (transferLengthInBlocks < 0
-				|| logicalBlockAddress + transferLengthInBlocks > getSizeInBlocks()) {
-			return 2;
-		} else {
-			return 0;
-		}
-	}
-
-	/**
-	 * {@inheritDoc}
-	 */
-	@Override
-	public long getSizeInBlocks() {
-		return mNumberOfCluster * BLOCK_IN_CLUSTER;
-	}
-
-	/**
-	 * {@inheritDoc}
-	 */
-	@Override
-	public synchronized void read(byte[] bytes, long storageIndex)
-			throws IOException {
-
-		final int bucketIndex = (int) (storageIndex / SIZE_PER_BUCKET);
-		final int bucketOffset = (int) (storageIndex % SIZE_PER_BUCKET);
-		try {
-			storeBucket(-1, null);
-
-			// // DEBUG CODE
-			// reader.write(bucketIndex + "," + storageIndex + "," +
-			// bucketOffset + "," + bytes.length +
-			// "\n");
-			// reader.flush();
-
-			byte[] data = mByteCache.getIfPresent(bucketIndex);
-			if (data == null) {
-				data = getAndprefetchBuckets(bucketIndex);
-			}
-
-			final ByteArrayDataOutput output = ByteStreams
-					.newDataOutput(bytes.length);
-			int length = -1;
-			if (bucketOffset + bytes.length > SIZE_PER_BUCKET) {
-				length = SIZE_PER_BUCKET - bucketOffset;
-			} else {
-				length = bytes.length;
-			}
-
-			output.write(data, bucketOffset, length);
-
-			if (bucketOffset + bytes.length > SIZE_PER_BUCKET) {
-				data = mByteCache.getIfPresent(bucketIndex + 1);
-				if (data == null) {
-					data = getAndprefetchBuckets(bucketIndex + 1);
-				}
-
-				output.write(data, 0, bytes.length
-						- (SIZE_PER_BUCKET - bucketOffset));
-			}
-
-			System.arraycopy(output.toByteArray(), 0, bytes, 0, bytes.length);
-		} catch (ExecutionException | InterruptedException exc) {
-			throw new IOException(exc);
-		}
-	}
-
-	private final byte[] getAndprefetchBuckets(final int pBucketStartId)
-			throws InterruptedException, ExecutionException {
-		byte[] returnval = null;
-		Future<Map.Entry<Integer, byte[]>> startTask = null;
-		for (int i = pBucketStartId; i < pBucketStartId + BUCKETS_TO_PREFETCH; i++) {
-			Future<Map.Entry<Integer, byte[]>> currentTask = mRunningReadTasks
-					.remove(i);
-			if (currentTask == null) {
-				currentTask = mReaderService.submit(new ReadTask(i));
-				mRunningReadTasks.put(i, currentTask);
-			}
-			if (i == pBucketStartId) {
-				startTask = currentTask;
-			}
-		}
-		returnval = startTask.get().getValue();
-		return returnval;
-
-	}
-
-	private final void storeBucket(int pBucketId, byte[] pData)
-			throws InterruptedException, ExecutionException {
-		if (lastIndexWritten != pBucketId && lastBlobWritten != null) {
-			Future<Integer> writeTask = mRunningWriteTasks
-					.remove(lastIndexWritten);
-			if (writeTask != null) {
-				writeTask.cancel(false);
-			}
-			mRunningWriteTasks.put(lastIndexWritten, mWriterService
-					.submit(new WriteTask(lastBlobWritten, lastIndexWritten)));
-		}
-		lastIndexWritten = pBucketId;
-		lastBlobWritten = pData;
-	}
-
-	/**
-	 * {@inheritDoc}
-	 * 
-	 * @throws Exception
-	 */
-	@Override
-	public synchronized void write(byte[] bytes, long storageIndex)
-			throws IOException {
-		final int bucketIndex = (int) (storageIndex / SIZE_PER_BUCKET);
-		final int bucketOffset = (int) (storageIndex % SIZE_PER_BUCKET);
-		try {
-
-			// // DEBUG CODE
-			// writer.write(bucketIndex + "," + storageIndex + "," +
-			// bucketOffset + "," + bytes.length +
-			// "\n");
-			// writer.flush();
-
-			byte[] data = mByteCache.getIfPresent(bucketIndex);
-			if (data == null) {
-				data = getAndprefetchBuckets(bucketIndex);
-			}
-
-			System.arraycopy(bytes, 0, data, bucketOffset, bytes.length
-					+ bucketOffset > SIZE_PER_BUCKET ? SIZE_PER_BUCKET
-					- bucketOffset : bytes.length);
-			storeBucket(bucketIndex, data);
-			mByteCache.put(bucketIndex, data);
-
-			if (bucketOffset + bytes.length > SIZE_PER_BUCKET) {
-				data = mByteCache.getIfPresent(bucketIndex + 1);
-				if (data == null) {
-					data = getAndprefetchBuckets(bucketIndex + 1);
-				}
-
-				System.arraycopy(bytes, SIZE_PER_BUCKET - bucketOffset, data,
-						0, bytes.length - (SIZE_PER_BUCKET - bucketOffset));
-				storeBucket(bucketIndex + 1, data);
-				mByteCache.put(bucketIndex + 1, data);
-			}
-		} catch (ExecutionException | InterruptedException exc) {
-			throw new IOException(exc);
-		}
-	}
-
-	/**
-	 * {@inheritDoc}
-	 */
-	@Override
-	public void close() throws IOException {
-		mContext.close();
-	}
-
-	/**
-	 * Getting credentials for aws from homedir/.credentials
-	 * 
-	 * @return a two-dimensional String[] with login and password
-	 */
-	private static String[] getCredentials() {
-		 return new String[0];
-//		File userStore = new File(System.getProperty("user.home"),
-//				new StringBuilder(".credentials").append(File.separator)
-//						.append("aws.properties").toString());
-//		if (!userStore.exists()) {
-//			return new String[0];
-//		} else {
-//			Properties props = new Properties();
-//			try {
-//				props.load(new FileReader(userStore));
-//				return new String[] { props.getProperty("access"),
-//						props.getProperty("secret") };
-//
-//			} catch (IOException exc) {
-//				throw new RuntimeException(exc);
-//			}
-//		}
-	}
-
-	/**
-	 * Single task to write data to the cloud.
-	 * 
-	 * @author Sebastian Graf, University of Konstanz
-	 * 
-	 */
-	class ReadTask implements Callable<Map.Entry<Integer, byte[]>> {
-
-		final Cipher mCipher;
-
-		/**
-		 * Bucket ID to be read.
-		 */
-		final int mBucketId;
-
-		ReadTask(final int pBucketId) {
-			if (ENCRYPT) {
-				try {
-					mCipher = Cipher.getInstance(ALGO);
-					mCipher.init(Cipher.DECRYPT_MODE, KEY);
-				} catch (NoSuchAlgorithmException | NoSuchPaddingException
-						| InvalidKeyException e) {
-					throw new RuntimeException(e);
-				}
-			} else {
-				mCipher = null;
-			}
-			this.mBucketId = pBucketId;
-		}
-
-		@Override
-		public Map.Entry<Integer, byte[]> call() throws Exception {
-			byte[] data = mByteCache.getIfPresent(mBucketId);
-			if (data == null) {
-				// long time = System.currentTimeMillis();
-				Blob blob = mStore.getBlob(mContainerName,
-						Integer.toString(mBucketId));
-				if (blob == null) {
-					data = new byte[SIZE_PER_BUCKET];
-					// // DEBUG CODE
-					// download.write(Integer.toString(mBucketId) + ", empty, "
-					// + (System.currentTimeMillis() - time) + "\n");
-					// download.flush();
-				} else {
-					data = ByteStreams
-							.toByteArray(blob.getPayload().getInput());
-					// download.write(Integer.toString(mBucketId) + "," +
-					// data.length + " , "
-					// + (System.currentTimeMillis() - time) + "\n");
-					// download.flush();
-					while (data.length < SIZE_PER_BUCKET) {
-						blob = mStore.getBlob(mContainerName,
-								Integer.toString(mBucketId));
-						data = ByteStreams.toByteArray(blob.getPayload()
-								.getInput());
-						// // DEBUG CODE
-						// download.write(Integer.toString(mBucketId) + "," +
-						// data.length + " , "
-						// + (System.currentTimeMillis() - time) + "\n");
-						// download.flush();
-					}
-					if (ENCRYPT) {
-						data = mCipher.doFinal(data);
-					}
-				}
-			}
-			if (data.length < SIZE_PER_BUCKET) {
-				System.out.println(data.length);
-				// throw new IllegalStateEception("Bucket " + mBucketId
-				// +" invalid");
-			}
-			mByteCache.put(mBucketId, data);
-			final byte[] finalizedData = data;
-			return new Map.Entry<Integer, byte[]>() {
-				@Override
-				public byte[] setValue(byte[] value) {
-					throw new UnsupportedOperationException();
-				}
-
-				@Override
-				public byte[] getValue() {
-					return finalizedData;
-				}
-
-				@Override
-				public Integer getKey() {
-					return mBucketId;
-				}
-			};
-		}
-	}
-
-	/**
-	 * Single task to write data to the cloud.
-	 * 
-	 * @author Sebastian Graf, University of Konstanz
-	 * 
-	 */
-	class WriteTask implements Callable<Integer> {
-		/**
-		 * The bytes to buffer.
-		 */
-		final byte[] mData;
-		final int mBucketIndex;
-		final Cipher mCipher;
-
-		WriteTask(byte[] pData, int pBucketIndex) {
-			checkState(pData.length == SIZE_PER_BUCKET);
-			if (ENCRYPT) {
-				try {
-					mCipher = Cipher.getInstance(ALGO);
-					mCipher.init(Cipher.ENCRYPT_MODE, KEY);
-				} catch (NoSuchAlgorithmException | NoSuchPaddingException
-						| InvalidKeyException e) {
-					throw new RuntimeException(e);
-				}
-			} else {
-				mCipher = null;
-			}
-			this.mData = pData;
-			this.mBucketIndex = pBucketIndex;
-		}
-
-		@Override
-		public Integer call() throws Exception {
-			boolean finished = false;
-
-			while (!finished) {
-				try {
-					// long time = System.currentTimeMillis();
-					byte[] data = mData;
-					if (ENCRYPT) {
-						data = mCipher.doFinal(mData);
-					}
-					Blob blob = mStore.blobBuilder(
-							Integer.toString(mBucketIndex)).build();
-					blob.setPayload(data);
-					mStore.putBlob(mContainerName, blob);
-					// // DEBUG CODE
-					// upload.write(Integer.toString(mBucketIndex) + ", " +
-					// (System.currentTimeMillis() -
-					// time)
-					// + "\n");
-					// upload.flush();
-				} catch (Exception exc) {
-
-				}
-				finished = true;
-			}
-
-			return mBucketIndex;
-		}
-	}
-
-	class ReadFutureCleaner extends Thread {
-
-		public void run() {
-			while (true) {
-				try {
-					Future<Map.Entry<Integer, byte[]>> element = mReaderService
-							.take();
-					if (!element.isCancelled()) {
-						mRunningReadTasks.remove(element.get().getKey());
-					}
-				} catch (Exception exc) {
-					throw new RuntimeException(exc);
-				}
-			}
-		}
-	}
-
-	class WriteFutureCleaner extends Thread {
-
-		public void run() {
-			while (true) {
-				try {
-					Future<Integer> element = mWriterService.take();
-					if (!element.isCancelled()) {
-						mRunningWriteTasks.remove(element.get());
-					}
-				} catch (Exception exc) {
-					throw new RuntimeException(exc);
-				}
-			}
-
-		}
-	}
-=======
     // // START DEBUG CODE
     // private final static File writeFile = new
     // File("/Users/sebi/Desktop/writeaccess.txt");
@@ -584,15 +82,13 @@
 
     private static final boolean ENCRYPT = false;
     private static final String ALGO = "AES";
-    private static byte[] keyValue = new byte[] {
-        'k', 'k', 'k', 'k', 'k', 'k', 'k', 'k', 'k', 'k', 'k', 'k', 'k', 'k', 'k', 'k'
-    };
+    private static byte[] keyValue = new byte[] { 'k', 'k', 'k', 'k', 'k', 'k', 'k', 'k', 'k', 'k', 'k', 'k', 'k', 'k', 'k', 'k' };
     private static final Key KEY = new SecretKeySpec(keyValue, "AES");
 
     /** Number of Bytes in Bucket. */
     public final static int SIZE_PER_BUCKET = BLOCK_IN_CLUSTER * VIRTUAL_BLOCK_SIZE;
 
-    public final static String CONTAINERNAME = "grave9283708";
+    public final static String CONTAINERNAME = "bench53473ResourcegraveISCSI9284";
 
     private final long mNumberOfCluster;
 
@@ -602,27 +98,25 @@
 
     private final BlobStoreContext mContext;
 
-    private final Cache<Integer, byte[]> mByteCache;
+    private final Cache<Integer , byte[]> mByteCache;
 
     private int lastIndexWritten;
     private byte[] lastBlobWritten;
 
     private final CompletionService<Integer> mWriterService;
-    private final CompletionService<Map.Entry<Integer, byte[]>> mReaderService;
-    private final ConcurrentHashMap<Integer, Future<Integer>> mRunningWriteTasks;
-    private final ConcurrentHashMap<Integer, Future<Map.Entry<Integer, byte[]>>> mRunningReadTasks;
-
-    /**
-     * Creates a new {@link JCloudsStorageModule} backed by the specified file.
-     * If no such file exists, a {@link FileNotFoundException} will be thrown.
-     * 
-     * @param pSizeInBlocks
-     *            blocksize for this module
-     * @param pFile
-     *            local storage, not used over here
-     * 
-     */
-    public JCloudsStorageModule(final long pSizeInBlocks, final File pFile) {
+    private final CompletionService<Map.Entry<Integer , byte[]>> mReaderService;
+    private final ConcurrentHashMap<Integer , Future<Integer>> mRunningWriteTasks;
+    private final ConcurrentHashMap<Integer , Future<Map.Entry<Integer , byte[]>>> mRunningReadTasks;
+
+    /**
+     * Creates a new {@link JCloudsStorageModule} backed by the specified file. If no such file exists, a
+     * {@link FileNotFoundException} will be thrown.
+     * 
+     * @param pSizeInBlocks blocksize for this module
+     * @param pFile local storage, not used over here
+     * 
+     */
+    public JCloudsStorageModule (final long pSizeInBlocks, final File pFile) {
         // number * 512 = size in bytes
         // 4gig, bench for iozone and bonnie++
         // mNumberOfCluster = 8388608 / BLOCK_IN_CLUSTER;
@@ -633,13 +127,9 @@
         if (credentials.length == 0) {
             Properties properties = new Properties();
             properties.setProperty(FilesystemConstants.PROPERTY_BASEDIR, pFile.getAbsolutePath());
-            mContext =
-                ContextBuilder.newBuilder("filesystem").overrides(properties).credentials("testUser",
-                    "testPass").buildView(BlobStoreContext.class);
+            mContext = ContextBuilder.newBuilder("filesystem").overrides(properties).credentials("testUser", "testPass").buildView(BlobStoreContext.class);
         } else {
-            mContext =
-                ContextBuilder.newBuilder("aws-s3").credentials(getCredentials()[0], getCredentials()[1])
-                    .buildView(BlobStoreContext.class);
+            mContext = ContextBuilder.newBuilder("aws-s3").credentials(getCredentials()[0], getCredentials()[1]).buildView(BlobStoreContext.class);
         }
 
         // Create Container
@@ -658,10 +148,10 @@
 
         final ExecutorService writerService = Executors.newFixedThreadPool(20);
         final ExecutorService readerService = Executors.newFixedThreadPool(20);
-        mRunningWriteTasks = new ConcurrentHashMap<Integer, Future<Integer>>();
-        mRunningReadTasks = new ConcurrentHashMap<Integer, Future<Map.Entry<Integer, byte[]>>>();
-
-        mReaderService = new ExecutorCompletionService<Map.Entry<Integer, byte[]>>(readerService);
+        mRunningWriteTasks = new ConcurrentHashMap<Integer , Future<Integer>>();
+        mRunningReadTasks = new ConcurrentHashMap<Integer , Future<Map.Entry<Integer , byte[]>>>();
+
+        mReaderService = new ExecutorCompletionService<Map.Entry<Integer , byte[]>>(readerService);
         final Thread readHashmapCleaner = new Thread(new ReadFutureCleaner());
         readHashmapCleaner.setDaemon(true);
         readHashmapCleaner.start();
@@ -679,7 +169,7 @@
      * {@inheritDoc}
      */
     @Override
-    public int checkBounds(long logicalBlockAddress, int transferLengthInBlocks) {
+    public int checkBounds (long logicalBlockAddress, int transferLengthInBlocks) {
         if (logicalBlockAddress < 0 || logicalBlockAddress >= getSizeInBlocks()) {
             return 1;
         } else
@@ -697,7 +187,7 @@
      * {@inheritDoc}
      */
     @Override
-    public long getSizeInBlocks() {
+    public long getSizeInBlocks () {
         return mNumberOfCluster * BLOCK_IN_CLUSTER;
     }
 
@@ -705,10 +195,10 @@
      * {@inheritDoc}
      */
     @Override
-    public synchronized void read(byte[] bytes, long storageIndex) throws IOException {
-
-        final int bucketIndex = (int)(storageIndex / SIZE_PER_BUCKET);
-        final int bucketOffset = (int)(storageIndex % SIZE_PER_BUCKET);
+    public synchronized void read (byte[] bytes, long storageIndex) throws IOException {
+
+        final int bucketIndex = (int) (storageIndex / SIZE_PER_BUCKET);
+        final int bucketOffset = (int) (storageIndex % SIZE_PER_BUCKET);
         try {
             storeBucket(-1, null);
 
@@ -748,12 +238,11 @@
         }
     }
 
-    private final byte[] getAndprefetchBuckets(final int pBucketStartId) throws InterruptedException,
-        ExecutionException {
+    private final byte[] getAndprefetchBuckets (final int pBucketStartId) throws InterruptedException , ExecutionException {
         byte[] returnval = null;
-        Future<Map.Entry<Integer, byte[]>> startTask = null;
+        Future<Map.Entry<Integer , byte[]>> startTask = null;
         for (int i = pBucketStartId; i < pBucketStartId + BUCKETS_TO_PREFETCH; i++) {
-            Future<Map.Entry<Integer, byte[]>> currentTask = mRunningReadTasks.remove(i);
+            Future<Map.Entry<Integer , byte[]>> currentTask = mRunningReadTasks.remove(i);
             if (currentTask == null) {
                 currentTask = mReaderService.submit(new ReadTask(i));
                 mRunningReadTasks.put(i, currentTask);
@@ -767,15 +256,13 @@
 
     }
 
-    private final void storeBucket(int pBucketId, byte[] pData) throws InterruptedException,
-        ExecutionException {
+    private final void storeBucket (int pBucketId, byte[] pData) throws InterruptedException , ExecutionException {
         if (lastIndexWritten != pBucketId && lastBlobWritten != null) {
             Future<Integer> writeTask = mRunningWriteTasks.remove(lastIndexWritten);
             if (writeTask != null) {
                 writeTask.cancel(false);
             }
-            mRunningWriteTasks.put(lastIndexWritten, mWriterService.submit(new WriteTask(lastBlobWritten,
-                lastIndexWritten)));
+            mRunningWriteTasks.put(lastIndexWritten, mWriterService.submit(new WriteTask(lastBlobWritten, lastIndexWritten)));
         }
         lastIndexWritten = pBucketId;
         lastBlobWritten = pData;
@@ -787,9 +274,9 @@
      * @throws Exception
      */
     @Override
-    public synchronized void write(byte[] bytes, long storageIndex) throws IOException {
-        final int bucketIndex = (int)(storageIndex / SIZE_PER_BUCKET);
-        final int bucketOffset = (int)(storageIndex % SIZE_PER_BUCKET);
+    public synchronized void write (byte[] bytes, long storageIndex) throws IOException {
+        final int bucketIndex = (int) (storageIndex / SIZE_PER_BUCKET);
+        final int bucketOffset = (int) (storageIndex % SIZE_PER_BUCKET);
         try {
 
             // // DEBUG CODE
@@ -803,8 +290,8 @@
                 data = getAndprefetchBuckets(bucketIndex);
             }
 
-            System.arraycopy(bytes, 0, data, bucketOffset, bytes.length + bucketOffset > SIZE_PER_BUCKET
-                ? SIZE_PER_BUCKET - bucketOffset : bytes.length);
+            System.arraycopy(bytes, 0, data, bucketOffset, bytes.length + bucketOffset > SIZE_PER_BUCKET ? SIZE_PER_BUCKET - bucketOffset
+                    : bytes.length);
             storeBucket(bucketIndex, data);
             mByteCache.put(bucketIndex, data);
 
@@ -814,8 +301,7 @@
                     data = getAndprefetchBuckets(bucketIndex + 1);
                 }
 
-                System.arraycopy(bytes, SIZE_PER_BUCKET - bucketOffset, data, 0, bytes.length
-                    - (SIZE_PER_BUCKET - bucketOffset));
+                System.arraycopy(bytes, SIZE_PER_BUCKET - bucketOffset, data, 0, bytes.length - (SIZE_PER_BUCKET - bucketOffset));
                 storeBucket(bucketIndex + 1, data);
                 mByteCache.put(bucketIndex + 1, data);
             }
@@ -828,7 +314,7 @@
      * {@inheritDoc}
      */
     @Override
-    public void close() throws IOException {
+    public void close () throws IOException {
         mContext.close();
     }
 
@@ -837,21 +323,19 @@
      * 
      * @return a two-dimensional String[] with login and password
      */
-    private static String[] getCredentials() {
+    private static String[] getCredentials () {
         return new String[0];
-        // File userStore =
-        // new File(System.getProperty("user.home"), new
-        // StringBuilder(".credentials")
-        // .append(File.separator).append("aws.properties").toString());
+        // File userStore = new File(System.getProperty("user.home"),
+        // new StringBuilder(".credentials").append(File.separator)
+        // .append("aws.properties").toString());
         // if (!userStore.exists()) {
         // return new String[0];
         // } else {
         // Properties props = new Properties();
         // try {
         // props.load(new FileReader(userStore));
-        // return new String[] {
-        // props.getProperty("access"), props.getProperty("secret")
-        // };
+        // return new String[] { props.getProperty("access"),
+        // props.getProperty("secret") };
         //
         // } catch (IOException exc) {
         // throw new RuntimeException(exc);
@@ -865,7 +349,7 @@
      * @author Sebastian Graf, University of Konstanz
      * 
      */
-    class ReadTask implements Callable<Map.Entry<Integer, byte[]>> {
+    class ReadTask implements Callable<Map.Entry<Integer , byte[]>> {
 
         final Cipher mCipher;
 
@@ -874,7 +358,7 @@
          */
         final int mBucketId;
 
-        ReadTask(final int pBucketId) {
+        ReadTask (final int pBucketId) {
             if (ENCRYPT) {
                 try {
                     mCipher = Cipher.getInstance(ALGO);
@@ -889,7 +373,7 @@
         }
 
         @Override
-        public Map.Entry<Integer, byte[]> call() throws Exception {
+        public Map.Entry<Integer , byte[]> call () throws Exception {
             byte[] data = mByteCache.getIfPresent(mBucketId);
             if (data == null) {
                 // long time = System.currentTimeMillis();
@@ -922,23 +406,24 @@
             }
             if (data.length < SIZE_PER_BUCKET) {
                 System.out.println(data.length);
-                // throw new IllegalStateEception("Bucket " + mBucketId +" invalid");
+                // throw new IllegalStateEception("Bucket " + mBucketId
+                // +" invalid");
             }
             mByteCache.put(mBucketId, data);
             final byte[] finalizedData = data;
-            return new Map.Entry<Integer, byte[]>() {
+            return new Map.Entry<Integer , byte[]>() {
                 @Override
-                public byte[] setValue(byte[] value) {
+                public byte[] setValue (byte[] value) {
                     throw new UnsupportedOperationException();
                 }
 
                 @Override
-                public byte[] getValue() {
+                public byte[] getValue () {
                     return finalizedData;
                 }
 
                 @Override
-                public Integer getKey() {
+                public Integer getKey () {
                     return mBucketId;
                 }
             };
@@ -959,7 +444,7 @@
         final int mBucketIndex;
         final Cipher mCipher;
 
-        WriteTask(byte[] pData, int pBucketIndex) {
+        WriteTask (byte[] pData, int pBucketIndex) {
             checkState(pData.length == SIZE_PER_BUCKET);
             if (ENCRYPT) {
                 try {
@@ -976,7 +461,7 @@
         }
 
         @Override
-        public Integer call() throws Exception {
+        public Integer call () throws Exception {
             boolean finished = false;
 
             while (!finished) {
@@ -1007,10 +492,10 @@
 
     class ReadFutureCleaner extends Thread {
 
-        public void run() {
+        public void run () {
             while (true) {
                 try {
-                    Future<Map.Entry<Integer, byte[]>> element = mReaderService.take();
+                    Future<Map.Entry<Integer , byte[]>> element = mReaderService.take();
                     if (!element.isCancelled()) {
                         mRunningReadTasks.remove(element.get().getKey());
                     }
@@ -1023,7 +508,7 @@
 
     class WriteFutureCleaner extends Thread {
 
-        public void run() {
+        public void run () {
             while (true) {
                 try {
                     Future<Integer> element = mWriterService.take();
@@ -1037,6 +522,5 @@
 
         }
     }
->>>>>>> 9da133a4
 
 }